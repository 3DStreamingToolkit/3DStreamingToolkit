# 3D Toolkit :muscle: :eye: :cloud:

A toolkit for creating powerful cloud-based 3D experiences that stream to traditionally out of reach low-powered devices. 

![example](./3dstreamclientserver.gif)

## What is this?

**Problem:** The world is becoming increasingly mobile, but the demand for high-fidelity 3D content is only growing. We needed a scalable approach to make this sort of content available on low-powered, low-bandwidth devices.

The 3DToolkit project's purpose is to provide an approach for developing 3D server applications that stream frames to other devices over the network. Specifically:

1. Server-side libraries for remotely rendering 3D scenes
2. Client-side libraries for receiving streamed 3D scenes
3. Low-latency audio and video streams using WebRTC
4. High-performance video encoding and decoding using NVEncode

![WebRTC applied to 3D Streaming](http://avevawebrtc.azurewebsites.net/images//WebRTCStreaming.png)
<!---  (![high level architecture](./readme_data/hl-arch.png))--->

Here's a high-level diagram of the components we've built (in green), and how they interact with the underlying WebRTC and NVEncode technologies we've leveraged. For a full description, check out [our wiki page on WebRTC](https://github.com/CatalystCode/3dtoolkit/wiki/What-is-3DToolkit#webrtc-httpwebrtcorg). 

## How to build

> If you don't wish to build the toolkit yourself, you can download our latest build [here](https://github.com/CatalystCode/3dtoolkit/releases/latest).

These steps will ensure your development environment is configured properly, and then they'll walk you through the process of building our code.

### Prerequisites 

> Note: If you are using Visual Studio 2017, ensure you have installed the Visual Studio 2015 Update 3 as well, and please **_do not_** update our projects when prompted to do so.

+ Windows 10 Anniversary Update / Windows Server 2012 R2 / Windows Server 2016 (see [which version of Windows you have](https://binged.it/2xgQqRI)) 
+ [Visual Studio 2015 Update 3](https://www.visualstudio.com/en-us/news/releasenotes/vs2015-update3-vs)
+ [Windows 10 SDK - 10.0.14393.795](https://developer.microsoft.com/en-us/windows/downloads/sdk-archive)
+ [Azure SDK 3.0.1](https://www.microsoft.com/web/handlers/webpi.ashx/getinstaller/VWDOrVs2015AzurePack.appids) for Visual Studio 2015 (Optional, but required to use the Server Azure Deployment projects)

### Installing dependencies

> Note: Before running our `setup.cmd` script, please ensure powershell is set to [enable unrestricted script execution](https://docs.microsoft.com/en-us/powershell/module/microsoft.powershell.core/about/about_execution_policies?view=powershell-5.1&viewFallbackFrom=powershell-Microsoft.PowerShell.Core).

Run `.\setup.cmd` from the command line. This will install and configure the following:

+ 32bit and 64bit Debug, Release, Exes, Dlls and PDBs from this commit [Chromium m58 release](https://chromium.googlesource.com/chromium/src/+/2b7c19d3)
+ [This patch](.\WebRTCLibs\nvencoder.patch), which adds nvencode support to webrtc, and will be applied to the above
+ 32bit and 64bit Debug and Release libraries for DirectX Toolkit
+ [WebRTC-UWP](https://github.com/webrtc-uwp/webrtc-uwp-sdk) M54 synced release for UWP-based clients (Hololens)

Once you see `Libraries retrieved and up to date` you may proceed.

### The actual build

> Note: To build the unity client library, you must use `Release` and `x86` for the desired configuration.

+ Open [the 3dtoolkit solution](./3DStreamingToolKit.sln) in Visual Studio
+ Build the solution (Build -> Build Solution) in the desired configuration (Build -> Configuration Manager -> Dropdowns at the top)
+ Done!

If you're seeing errors, check out the [troubleshooting guide](https://github.com/CatalystCode/3dtoolkit/wiki/FAQ) and then [file an issue](https://github.com/catalystcode/3dtoolkit/issues/new).

## Build output

After you've built the solution, you'll likely want to start one sample server implementation, and one sample client implementation. These are applications that we've build to demonstrate the behaviors the toolkit provides.

> Note: We advise you to try `Spinning Cube` and `Win32Client` to begin, as these are the simpliest sample implementations.

Here's a table illustrating where each sample implementation will be built to. To run one server and one client, navigate to that location and start the `exe`.

> Note: the following table describes the location under `Build\<Platform>\<Configuration>\` where a sample can be found. To identify what `<Platform>` and `<Configuration>` are, see your desired configuration from [section: the actual build](#the-actual-build). Recall the note encourages using  `Release` and `x86`.

Once you start both a server and client implementation, you should be seeing success! If you're instead seeing errors, check out the [Troubleshooting guide](https://github.com/CatalystCode/3dtoolkit/wiki/FAQ) and then [file an issue](https://github.com/catalystcode/3dtoolkit/issues/new). Additionally, you can see more information about our other sample implementations [here](https://github.com/CatalystCode/3dtoolkit/wiki/Feature-matrices).

## Next Steps

These resources will be critical to your success in configuring and scaling applications.

+ [Sample implementation configuration files](https://github.com/CatalystCode/3dtoolkit/wiki/JSON-Config-Files)
+ [Configuring and deploying services](https://github.com/CatalystCode/3dtoolkit/wiki#services-setup)
+ [Configuring authentication](https://github.com/CatalystCode/3dtoolkit/wiki/Configuring-authentication)

## Learn More

+ [General Wiki](https://github.com/CatalystCode/3dtoolkit/wiki)
+ [Building WebRTC from source](https://github.com/CatalystCode/3dtoolkit/wiki/Building-WebRTC-from-source)
+ [WebRTC Homepage](https://webrtc.org/)
+ [NVEncode Homepage](https://developer.nvidia.com/nvidia-video-codec-sdk)

## License

MIT

### License Considerations

# !IMPORTANT - USING UNITY AS A 3D VIDEO STREAMING SERVER IS AGAINST THE SOFTWARE TERMS OF SERVICE - THE UNITY SERVER SAMPLE IS PROVIDED FOR DEMO AND EDUCATIONAL PURPOSES ONLY.  CONTACT UNITY FOR LICENSING IF YOU WANT TO USE THE UNITY SERVER SAMPLE IN ANY COMMERCIAL ENVIRONMENT

## Please refer to https://unity3d.com/legal/terms-of-service/software 

> ### Streaming and Cloud Gaming Restrictions

<<<<<<< HEAD
Once finished building, for local use, copy the contents of 
```
C:\<path to source>\webrtv-checkout\dist
```
to the `WebRTCLibs` folder in this repo.

## Running Server on Azure
To run the **MultithreadServer** on Azure N-Serier (specifically NV-Series), after starting the machine, you should run the following script:
[./Scripts/AzureNVSeriesPrerequisites.ps1](./Scripts/AzureNVSeriesPrerequisites.ps1)
=======
> You may not directly or indirectly distribute Your Project Content by means of streaming or broadcasting where Your Project Content is primarily executed on a server and transmitted as a video stream or via low level graphics render commands over the open Internet to end user devices without a separate license from Unity. This restriction does not prevent end users from remotely accessing Your Project Content from an end user device that is running on another end user device.
>>>>>>> c8d66622
<|MERGE_RESOLUTION|>--- conflicted
+++ resolved
@@ -97,16 +97,8 @@
 
 > ### Streaming and Cloud Gaming Restrictions
 
-<<<<<<< HEAD
-Once finished building, for local use, copy the contents of 
-```
-C:\<path to source>\webrtv-checkout\dist
-```
-to the `WebRTCLibs` folder in this repo.
+> You may not directly or indirectly distribute Your Project Content by means of streaming or broadcasting where Your Project Content is primarily executed on a server and transmitted as a video stream or via low level graphics render commands over the open Internet to end user devices without a separate license from Unity. This restriction does not prevent end users from remotely accessing Your Project Content from an end user device that is running on another end user device.
 
 ## Running Server on Azure
 To run the **MultithreadServer** on Azure N-Serier (specifically NV-Series), after starting the machine, you should run the following script:
-[./Scripts/AzureNVSeriesPrerequisites.ps1](./Scripts/AzureNVSeriesPrerequisites.ps1)
-=======
-> You may not directly or indirectly distribute Your Project Content by means of streaming or broadcasting where Your Project Content is primarily executed on a server and transmitted as a video stream or via low level graphics render commands over the open Internet to end user devices without a separate license from Unity. This restriction does not prevent end users from remotely accessing Your Project Content from an end user device that is running on another end user device.
->>>>>>> c8d66622
+[./Scripts/AzureNVSeriesPrerequisites.ps1](./Scripts/AzureNVSeriesPrerequisites.ps1)