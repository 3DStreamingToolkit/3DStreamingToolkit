--- conflicted
+++ resolved
@@ -1,446 +1,222 @@
-<<<<<<< HEAD
-﻿<?xml version="1.0" encoding="utf-8"?>
-<Project DefaultTargets="Build" ToolsVersion="14.0" xmlns="http://schemas.microsoft.com/developer/msbuild/2003">
-  <ItemGroup Label="ProjectConfigurations">
-    <ProjectConfiguration Include="Debug|Win32">
-      <Configuration>Debug</Configuration>
-      <Platform>Win32</Platform>
-    </ProjectConfiguration>
-    <ProjectConfiguration Include="Release|Win32">
-      <Configuration>Release</Configuration>
-      <Platform>Win32</Platform>
-    </ProjectConfiguration>
-    <ProjectConfiguration Include="Debug|x64">
-      <Configuration>Debug</Configuration>
-      <Platform>x64</Platform>
-    </ProjectConfiguration>
-    <ProjectConfiguration Include="Release|x64">
-      <Configuration>Release</Configuration>
-      <Platform>x64</Platform>
-    </ProjectConfiguration>
-  </ItemGroup>
-  <PropertyGroup Label="Globals">
-    <ProjectGuid>{6BC9C817-FD14-4540-A9C0-63CF16F770A6}</ProjectGuid>
-    <Keyword>Win32Proj</Keyword>
-    <RootNamespace>StreamingNativeServerPlugin</RootNamespace>
-    <WindowsTargetPlatformVersion>10.0.14393.0</WindowsTargetPlatformVersion>
-  </PropertyGroup>
-  <Import Project="$(VCTargetsPath)\Microsoft.Cpp.Default.props" />
-  <PropertyGroup Condition="'$(Configuration)|$(Platform)'=='Debug|Win32'" Label="Configuration">
-    <ConfigurationType>StaticLibrary</ConfigurationType>
-    <UseDebugLibraries>true</UseDebugLibraries>
-    <PlatformToolset>v140</PlatformToolset>
-    <CharacterSet>Unicode</CharacterSet>
-  </PropertyGroup>
-  <PropertyGroup Condition="'$(Configuration)|$(Platform)'=='Release|Win32'" Label="Configuration">
-    <ConfigurationType>StaticLibrary</ConfigurationType>
-    <UseDebugLibraries>false</UseDebugLibraries>
-    <PlatformToolset>v140</PlatformToolset>
-    <WholeProgramOptimization>true</WholeProgramOptimization>
-    <CharacterSet>Unicode</CharacterSet>
-  </PropertyGroup>
-  <PropertyGroup Condition="'$(Configuration)|$(Platform)'=='Debug|x64'" Label="Configuration">
-    <ConfigurationType>StaticLibrary</ConfigurationType>
-    <UseDebugLibraries>true</UseDebugLibraries>
-    <PlatformToolset>v140</PlatformToolset>
-    <CharacterSet>Unicode</CharacterSet>
-  </PropertyGroup>
-  <PropertyGroup Condition="'$(Configuration)|$(Platform)'=='Release|x64'" Label="Configuration">
-    <ConfigurationType>StaticLibrary</ConfigurationType>
-    <UseDebugLibraries>false</UseDebugLibraries>
-    <PlatformToolset>v140</PlatformToolset>
-    <WholeProgramOptimization>true</WholeProgramOptimization>
-    <CharacterSet>Unicode</CharacterSet>
-  </PropertyGroup>
-  <Import Project="$(VCTargetsPath)\Microsoft.Cpp.props" />
-  <ImportGroup Label="ExtensionSettings">
-  </ImportGroup>
-  <ImportGroup Label="Shared">
-  </ImportGroup>
-  <ImportGroup Label="PropertySheets" Condition="'$(Configuration)|$(Platform)'=='Debug|Win32'">
-    <Import Project="$(UserRootDir)\Microsoft.Cpp.$(Platform).user.props" Condition="exists('$(UserRootDir)\Microsoft.Cpp.$(Platform).user.props')" Label="LocalAppDataPlatform" />
-  </ImportGroup>
-  <ImportGroup Label="PropertySheets" Condition="'$(Configuration)|$(Platform)'=='Release|Win32'">
-    <Import Project="$(UserRootDir)\Microsoft.Cpp.$(Platform).user.props" Condition="exists('$(UserRootDir)\Microsoft.Cpp.$(Platform).user.props')" Label="LocalAppDataPlatform" />
-  </ImportGroup>
-  <ImportGroup Label="PropertySheets" Condition="'$(Configuration)|$(Platform)'=='Debug|x64'">
-    <Import Project="$(UserRootDir)\Microsoft.Cpp.$(Platform).user.props" Condition="exists('$(UserRootDir)\Microsoft.Cpp.$(Platform).user.props')" Label="LocalAppDataPlatform" />
-  </ImportGroup>
-  <ImportGroup Label="PropertySheets" Condition="'$(Configuration)|$(Platform)'=='Release|x64'">
-    <Import Project="$(UserRootDir)\Microsoft.Cpp.$(Platform).user.props" Condition="exists('$(UserRootDir)\Microsoft.Cpp.$(Platform).user.props')" Label="LocalAppDataPlatform" />
-  </ImportGroup>
-  <PropertyGroup>
-    <OutDir>$(SolutionDir)Build\$(PlatformShortName)\$(Configuration)\StreamingNativeServerPlugin\</OutDir>
-    <IntDir>$(ProjectDir)Intermediate\$(PlatformShortName)\$(Configuration)\StreamingNativeServerPlugin\</IntDir>
-  </PropertyGroup>
-  <PropertyGroup Condition="'$(Configuration)|$(Platform)'=='Debug|Win32'">
-    <LinkIncremental>true</LinkIncremental>
-  </PropertyGroup>
-  <PropertyGroup Condition="'$(Configuration)|$(Platform)'=='Debug|x64'">
-    <LinkIncremental>true</LinkIncremental>
-  </PropertyGroup>
-  <PropertyGroup Condition="'$(Configuration)|$(Platform)'=='Release|Win32'">
-    <LinkIncremental>false</LinkIncremental>
-  </PropertyGroup>
-  <PropertyGroup Condition="'$(Configuration)|$(Platform)'=='Release|x64'">
-    <LinkIncremental>false</LinkIncremental>
-  </PropertyGroup>
-  <ItemDefinitionGroup Condition="'$(Configuration)|$(Platform)'=='Debug|Win32'">
-    <ClCompile>
-      <PrecompiledHeader>Use</PrecompiledHeader>
-      <WarningLevel>Level3</WarningLevel>
-      <Optimization>Disabled</Optimization>
-      <PreprocessorDefinitions>_WINDOWS;_CRT_SECURE_NO_WARNINGS;NOMINMAX;WEBRTC_WIN;TOOLKIT3DLIBRARY_EXPORTS;_DEBUG;WIN32;%(PreprocessorDefinitions);</PreprocessorDefinitions>
-      <SDLCheck>true</SDLCheck>
-      <AdditionalIncludeDirectories>inc;$(ProjectDir)..\..\Libraries\WebRTC\headers;%(AdditionalIncludeDirectories)</AdditionalIncludeDirectories>
-      <PrecompiledHeaderFile>pch.h</PrecompiledHeaderFile>
-      <RuntimeLibrary>MultiThreadedDebugDLL</RuntimeLibrary>
-      <UndefinePreprocessorDefinitions>
-      </UndefinePreprocessorDefinitions>
-      <DebugInformationFormat>ProgramDatabase</DebugInformationFormat>
-    </ClCompile>
-    <Link>
-      <SubSystem>Windows</SubSystem>
-      <GenerateDebugInformation>true</GenerateDebugInformation>
-    </Link>
-    <Lib />
-    <Lib />
-  </ItemDefinitionGroup>
-  <ItemDefinitionGroup Condition="'$(Configuration)|$(Platform)'=='Debug|x64'">
-    <ClCompile>
-      <PrecompiledHeader>Use</PrecompiledHeader>
-      <WarningLevel>Level3</WarningLevel>
-      <Optimization>Disabled</Optimization>
-      <PreprocessorDefinitions>_WINDOWS;_CRT_SECURE_NO_WARNINGS;NOMINMAX;WEBRTC_WIN;TOOLKIT3DLIBRARY_EXPORTS;_DEBUG;%(PreprocessorDefinitions);</PreprocessorDefinitions>
-      <SDLCheck>true</SDLCheck>
-      <AdditionalIncludeDirectories>inc;$(ProjectDir)..\..\Libraries\WebRTC\headers;%(AdditionalIncludeDirectories)</AdditionalIncludeDirectories>
-      <PrecompiledHeaderFile>pch.h</PrecompiledHeaderFile>
-      <UndefinePreprocessorDefinitions>
-      </UndefinePreprocessorDefinitions>
-      <RuntimeLibrary>MultiThreadedDebugDLL</RuntimeLibrary>
-      <DebugInformationFormat>ProgramDatabase</DebugInformationFormat>
-    </ClCompile>
-    <Link>
-      <SubSystem>Windows</SubSystem>
-      <GenerateDebugInformation>true</GenerateDebugInformation>
-    </Link>
-    <Lib />
-  </ItemDefinitionGroup>
-  <ItemDefinitionGroup Condition="'$(Configuration)|$(Platform)'=='Release|Win32'">
-    <ClCompile>
-      <WarningLevel>Level3</WarningLevel>
-      <PrecompiledHeader>Use</PrecompiledHeader>
-      <Optimization>MaxSpeed</Optimization>
-      <FunctionLevelLinking>true</FunctionLevelLinking>
-      <IntrinsicFunctions>true</IntrinsicFunctions>
-      <PreprocessorDefinitions>_WINDOWS;_CRT_SECURE_NO_WARNINGS;NOMINMAX;WEBRTC_WIN;TOOLKIT3DLIBRARY_EXPORTS;_USRDLL;NDEBUG;WIN32;%(PreprocessorDefinitions);</PreprocessorDefinitions>
-      <SDLCheck>true</SDLCheck>
-      <AdditionalIncludeDirectories>inc;$(ProjectDir)..\..\Libraries\WebRTC\headers;%(AdditionalIncludeDirectories)</AdditionalIncludeDirectories>
-      <PrecompiledHeaderFile>pch.h</PrecompiledHeaderFile>
-      <RuntimeLibrary>MultiThreaded</RuntimeLibrary>
-      <UndefinePreprocessorDefinitions>
-      </UndefinePreprocessorDefinitions>
-    </ClCompile>
-    <Link>
-      <SubSystem>Windows</SubSystem>
-      <EnableCOMDATFolding>true</EnableCOMDATFolding>
-      <OptimizeReferences>true</OptimizeReferences>
-      <GenerateDebugInformation>true</GenerateDebugInformation>
-    </Link>
-    <Lib />
-  </ItemDefinitionGroup>
-  <ItemDefinitionGroup Condition="'$(Configuration)|$(Platform)'=='Release|x64'">
-    <ClCompile>
-      <WarningLevel>Level3</WarningLevel>
-      <PrecompiledHeader>Use</PrecompiledHeader>
-      <Optimization>MaxSpeed</Optimization>
-      <FunctionLevelLinking>true</FunctionLevelLinking>
-      <IntrinsicFunctions>true</IntrinsicFunctions>
-      <PreprocessorDefinitions>_WINDOWS;_CRT_SECURE_NO_WARNINGS;NOMINMAX;WEBRTC_WIN;TOOLKIT3DLIBRARY_EXPORTS;_USRDLL;NDEBUG;%(PreprocessorDefinitions);</PreprocessorDefinitions>
-      <SDLCheck>true</SDLCheck>
-      <AdditionalIncludeDirectories>inc;$(ProjectDir)..\..\Libraries\WebRTC\headers;%(AdditionalIncludeDirectories)</AdditionalIncludeDirectories>
-      <PrecompiledHeaderFile>pch.h</PrecompiledHeaderFile>
-      <UndefinePreprocessorDefinitions>
-      </UndefinePreprocessorDefinitions>
-      <RuntimeLibrary>MultiThreaded</RuntimeLibrary>
-    </ClCompile>
-    <Link>
-      <SubSystem>Windows</SubSystem>
-      <EnableCOMDATFolding>true</EnableCOMDATFolding>
-      <OptimizeReferences>true</OptimizeReferences>
-      <GenerateDebugInformation>true</GenerateDebugInformation>
-    </Link>
-    <Lib />
-  </ItemDefinitionGroup>
-  <ItemGroup>
-    <ClCompile Include="pch.cpp">
-      <PrecompiledHeader Condition="'$(Configuration)|$(Platform)'=='Debug|Win32'">Create</PrecompiledHeader>
-      <PrecompiledHeaderFile Condition="'$(Configuration)|$(Platform)'=='Debug|Win32'">pch.h</PrecompiledHeaderFile>
-      <PrecompiledHeader Condition="'$(Configuration)|$(Platform)'=='Release|Win32'">Create</PrecompiledHeader>
-      <PrecompiledHeaderFile Condition="'$(Configuration)|$(Platform)'=='Release|Win32'">pch.h</PrecompiledHeaderFile>
-      <PrecompiledHeader Condition="'$(Configuration)|$(Platform)'=='Debug|x64'">Create</PrecompiledHeader>
-      <PrecompiledHeaderFile Condition="'$(Configuration)|$(Platform)'=='Debug|x64'">pch.h</PrecompiledHeaderFile>
-      <PrecompiledHeader Condition="'$(Configuration)|$(Platform)'=='Release|x64'">Create</PrecompiledHeader>
-      <PrecompiledHeaderFile Condition="'$(Configuration)|$(Platform)'=='Release|x64'">pch.h</PrecompiledHeaderFile>
-    </ClCompile>
-    <ClCompile Include="src\server_authentication_provider.cpp">
-      <PrecompiledHeader Condition="'$(Configuration)|$(Platform)'=='Release|x64'">Use</PrecompiledHeader>
-      <PrecompiledHeader Condition="'$(Configuration)|$(Platform)'=='Debug|x64'">Use</PrecompiledHeader>
-    </ClCompile>
-    <ClCompile Include="src\conductor.cpp" />
-    <ClCompile Include="src\custom_video_capturer.cpp" />
-    <ClCompile Include="src\defaults.cpp" />
-    <ClCompile Include="src\default_data_channel_observer.cpp" />
-    <ClCompile Include="src\default_main_window.cpp" />
-    <ClCompile Include="src\video_helper.cpp" />
-  </ItemGroup>
-  <ItemGroup>
-    <ClInclude Include="inc\server_authentication_provider.h" />
-    <ClInclude Include="inc\conductor.h" />
-    <ClInclude Include="inc\custom_video_capturer.h" />
-    <ClInclude Include="inc\defaults.h" />
-    <ClInclude Include="inc\default_data_channel_observer.h" />
-    <ClInclude Include="inc\default_main_window.h" />
-    <ClInclude Include="inc\plugindefs.h" />
-    <ClInclude Include="inc\flagdefs.h" />
-    <ClInclude Include="inc\macros.h" />
-    <ClInclude Include="inc\main_window.h" />
-    <ClInclude Include="inc\pch.h" />
-    <ClInclude Include="inc\video_helper.h" />
-    <ClInclude Include="pch.h" />
-  </ItemGroup>
-  <ItemGroup>
-    <None Include="exports.props" />
-    <None Include="nvEncConfig.json">
-      <CopyToOutputDirectory>Always</CopyToOutputDirectory>
-    </None>
-    <None Include="webrtcConfig.json">
-      <CopyToOutputDirectory>Always</CopyToOutputDirectory>
-    </None>
-  </ItemGroup>
-  <Import Project="$(MSBuildThisFileDirectory)..\..\Libraries\SignalingClient\exports.props" />
-  <Import Project="$(VCTargetsPath)\Microsoft.Cpp.targets" />
-  <ImportGroup Label="ExtensionTargets">
-  </ImportGroup>
-=======
-﻿<?xml version="1.0" encoding="utf-8"?>
-<Project DefaultTargets="Build" ToolsVersion="14.0" xmlns="http://schemas.microsoft.com/developer/msbuild/2003">
-  <ItemGroup Label="ProjectConfigurations">
-    <ProjectConfiguration Include="Debug|Win32">
-      <Configuration>Debug</Configuration>
-      <Platform>Win32</Platform>
-    </ProjectConfiguration>
-    <ProjectConfiguration Include="Release|Win32">
-      <Configuration>Release</Configuration>
-      <Platform>Win32</Platform>
-    </ProjectConfiguration>
-    <ProjectConfiguration Include="Debug|x64">
-      <Configuration>Debug</Configuration>
-      <Platform>x64</Platform>
-    </ProjectConfiguration>
-    <ProjectConfiguration Include="Release|x64">
-      <Configuration>Release</Configuration>
-      <Platform>x64</Platform>
-    </ProjectConfiguration>
-  </ItemGroup>
-  <PropertyGroup Label="Globals">
-    <ProjectGuid>{6BC9C817-FD14-4540-A9C0-63CF16F770A6}</ProjectGuid>
-    <Keyword>Win32Proj</Keyword>
-    <RootNamespace>StreamingNativeServerPlugin</RootNamespace>
-    <WindowsTargetPlatformVersion>10.0.14393.0</WindowsTargetPlatformVersion>
-  </PropertyGroup>
-  <Import Project="$(VCTargetsPath)\Microsoft.Cpp.Default.props" />
-  <PropertyGroup Condition="'$(Configuration)|$(Platform)'=='Debug|Win32'" Label="Configuration">
-    <ConfigurationType>StaticLibrary</ConfigurationType>
-    <UseDebugLibraries>true</UseDebugLibraries>
-    <PlatformToolset>v140</PlatformToolset>
-    <CharacterSet>Unicode</CharacterSet>
-  </PropertyGroup>
-  <PropertyGroup Condition="'$(Configuration)|$(Platform)'=='Release|Win32'" Label="Configuration">
-    <ConfigurationType>StaticLibrary</ConfigurationType>
-    <UseDebugLibraries>false</UseDebugLibraries>
-    <PlatformToolset>v140</PlatformToolset>
-    <WholeProgramOptimization>true</WholeProgramOptimization>
-    <CharacterSet>Unicode</CharacterSet>
-  </PropertyGroup>
-  <PropertyGroup Condition="'$(Configuration)|$(Platform)'=='Debug|x64'" Label="Configuration">
-    <ConfigurationType>StaticLibrary</ConfigurationType>
-    <UseDebugLibraries>true</UseDebugLibraries>
-    <PlatformToolset>v140</PlatformToolset>
-    <CharacterSet>Unicode</CharacterSet>
-  </PropertyGroup>
-  <PropertyGroup Condition="'$(Configuration)|$(Platform)'=='Release|x64'" Label="Configuration">
-    <ConfigurationType>StaticLibrary</ConfigurationType>
-    <UseDebugLibraries>false</UseDebugLibraries>
-    <PlatformToolset>v140</PlatformToolset>
-    <WholeProgramOptimization>true</WholeProgramOptimization>
-    <CharacterSet>Unicode</CharacterSet>
-  </PropertyGroup>
-  <Import Project="$(VCTargetsPath)\Microsoft.Cpp.props" />
-  <ImportGroup Label="ExtensionSettings">
-  </ImportGroup>
-  <ImportGroup Label="Shared">
-  </ImportGroup>
-  <ImportGroup Label="PropertySheets" Condition="'$(Configuration)|$(Platform)'=='Debug|Win32'">
-    <Import Project="$(UserRootDir)\Microsoft.Cpp.$(Platform).user.props" Condition="exists('$(UserRootDir)\Microsoft.Cpp.$(Platform).user.props')" Label="LocalAppDataPlatform" />
-  </ImportGroup>
-  <ImportGroup Label="PropertySheets" Condition="'$(Configuration)|$(Platform)'=='Release|Win32'">
-    <Import Project="$(UserRootDir)\Microsoft.Cpp.$(Platform).user.props" Condition="exists('$(UserRootDir)\Microsoft.Cpp.$(Platform).user.props')" Label="LocalAppDataPlatform" />
-  </ImportGroup>
-  <ImportGroup Label="PropertySheets" Condition="'$(Configuration)|$(Platform)'=='Debug|x64'">
-    <Import Project="$(UserRootDir)\Microsoft.Cpp.$(Platform).user.props" Condition="exists('$(UserRootDir)\Microsoft.Cpp.$(Platform).user.props')" Label="LocalAppDataPlatform" />
-  </ImportGroup>
-  <ImportGroup Label="PropertySheets" Condition="'$(Configuration)|$(Platform)'=='Release|x64'">
-    <Import Project="$(UserRootDir)\Microsoft.Cpp.$(Platform).user.props" Condition="exists('$(UserRootDir)\Microsoft.Cpp.$(Platform).user.props')" Label="LocalAppDataPlatform" />
-  </ImportGroup>
-  <PropertyGroup>
-    <OutDir>$(SolutionDir)Build\$(PlatformShortName)\$(Configuration)\StreamingNativeServerPlugin\</OutDir>
-    <IntDir>$(ProjectDir)Intermediate\$(PlatformShortName)\$(Configuration)\StreamingNativeServerPlugin\</IntDir>
-  </PropertyGroup>
-  <PropertyGroup Condition="'$(Configuration)|$(Platform)'=='Debug|Win32'">
-    <LinkIncremental>true</LinkIncremental>
-  </PropertyGroup>
-  <PropertyGroup Condition="'$(Configuration)|$(Platform)'=='Debug|x64'">
-    <LinkIncremental>true</LinkIncremental>
-  </PropertyGroup>
-  <PropertyGroup Condition="'$(Configuration)|$(Platform)'=='Release|Win32'">
-    <LinkIncremental>false</LinkIncremental>
-  </PropertyGroup>
-  <PropertyGroup Condition="'$(Configuration)|$(Platform)'=='Release|x64'">
-    <LinkIncremental>false</LinkIncremental>
-  </PropertyGroup>
-  <ItemDefinitionGroup Condition="'$(Configuration)|$(Platform)'=='Debug|Win32'">
-    <ClCompile>
-      <PrecompiledHeader>Use</PrecompiledHeader>
-      <WarningLevel>Level3</WarningLevel>
-      <Optimization>Disabled</Optimization>
-      <PreprocessorDefinitions>_WINDOWS;_CRT_SECURE_NO_WARNINGS;NOMINMAX;WEBRTC_WIN;TOOLKIT3DLIBRARY_EXPORTS;_DEBUG;WIN32;%(PreprocessorDefinitions);</PreprocessorDefinitions>
-      <SDLCheck>true</SDLCheck>
-      <AdditionalIncludeDirectories>inc;$(ProjectDir)..\..\Libraries\WebRTC\headers;%(AdditionalIncludeDirectories)</AdditionalIncludeDirectories>
-      <PrecompiledHeaderFile>pch.h</PrecompiledHeaderFile>
-      <RuntimeLibrary>MultiThreadedDebugDLL</RuntimeLibrary>
-      <UndefinePreprocessorDefinitions>
-      </UndefinePreprocessorDefinitions>
-      <DebugInformationFormat>ProgramDatabase</DebugInformationFormat>
-    </ClCompile>
-    <Link>
-      <SubSystem>Windows</SubSystem>
-      <GenerateDebugInformation>true</GenerateDebugInformation>
-    </Link>
-    <Lib />
-    <Lib />
-  </ItemDefinitionGroup>
-  <ItemDefinitionGroup Condition="'$(Configuration)|$(Platform)'=='Debug|x64'">
-    <ClCompile>
-      <PrecompiledHeader>Use</PrecompiledHeader>
-      <WarningLevel>Level3</WarningLevel>
-      <Optimization>Disabled</Optimization>
-      <PreprocessorDefinitions>_WINDOWS;_CRT_SECURE_NO_WARNINGS;NOMINMAX;WEBRTC_WIN;TOOLKIT3DLIBRARY_EXPORTS;_DEBUG;%(PreprocessorDefinitions);</PreprocessorDefinitions>
-      <SDLCheck>true</SDLCheck>
-      <AdditionalIncludeDirectories>inc;$(ProjectDir)..\..\Libraries\WebRTC\headers;%(AdditionalIncludeDirectories)</AdditionalIncludeDirectories>
-      <PrecompiledHeaderFile>pch.h</PrecompiledHeaderFile>
-      <UndefinePreprocessorDefinitions>
-      </UndefinePreprocessorDefinitions>
-      <RuntimeLibrary>MultiThreadedDebugDLL</RuntimeLibrary>
-      <DebugInformationFormat>ProgramDatabase</DebugInformationFormat>
-    </ClCompile>
-    <Link>
-      <SubSystem>Windows</SubSystem>
-      <GenerateDebugInformation>true</GenerateDebugInformation>
-    </Link>
-    <Lib />
-  </ItemDefinitionGroup>
-  <ItemDefinitionGroup Condition="'$(Configuration)|$(Platform)'=='Release|Win32'">
-    <ClCompile>
-      <WarningLevel>Level3</WarningLevel>
-      <PrecompiledHeader>Use</PrecompiledHeader>
-      <Optimization>MaxSpeed</Optimization>
-      <FunctionLevelLinking>true</FunctionLevelLinking>
-      <IntrinsicFunctions>true</IntrinsicFunctions>
-      <PreprocessorDefinitions>_WINDOWS;_CRT_SECURE_NO_WARNINGS;NOMINMAX;WEBRTC_WIN;TOOLKIT3DLIBRARY_EXPORTS;_USRDLL;NDEBUG;WIN32;%(PreprocessorDefinitions);</PreprocessorDefinitions>
-      <SDLCheck>true</SDLCheck>
-      <AdditionalIncludeDirectories>inc;$(ProjectDir)..\..\Libraries\WebRTC\headers;%(AdditionalIncludeDirectories)</AdditionalIncludeDirectories>
-      <PrecompiledHeaderFile>pch.h</PrecompiledHeaderFile>
-      <RuntimeLibrary>MultiThreaded</RuntimeLibrary>
-      <UndefinePreprocessorDefinitions>
-      </UndefinePreprocessorDefinitions>
-    </ClCompile>
-    <Link>
-      <SubSystem>Windows</SubSystem>
-      <EnableCOMDATFolding>true</EnableCOMDATFolding>
-      <OptimizeReferences>true</OptimizeReferences>
-      <GenerateDebugInformation>true</GenerateDebugInformation>
-    </Link>
-    <Lib />
-  </ItemDefinitionGroup>
-  <ItemDefinitionGroup Condition="'$(Configuration)|$(Platform)'=='Release|x64'">
-    <ClCompile>
-      <WarningLevel>Level3</WarningLevel>
-      <PrecompiledHeader>Use</PrecompiledHeader>
-      <Optimization>MaxSpeed</Optimization>
-      <FunctionLevelLinking>true</FunctionLevelLinking>
-      <IntrinsicFunctions>true</IntrinsicFunctions>
-      <PreprocessorDefinitions>_WINDOWS;_CRT_SECURE_NO_WARNINGS;NOMINMAX;WEBRTC_WIN;TOOLKIT3DLIBRARY_EXPORTS;_USRDLL;NDEBUG;%(PreprocessorDefinitions);</PreprocessorDefinitions>
-      <SDLCheck>true</SDLCheck>
-      <AdditionalIncludeDirectories>inc;$(ProjectDir)..\..\Libraries\WebRTC\headers;%(AdditionalIncludeDirectories)</AdditionalIncludeDirectories>
-      <PrecompiledHeaderFile>pch.h</PrecompiledHeaderFile>
-      <UndefinePreprocessorDefinitions>
-      </UndefinePreprocessorDefinitions>
-      <RuntimeLibrary>MultiThreaded</RuntimeLibrary>
-    </ClCompile>
-    <Link>
-      <SubSystem>Windows</SubSystem>
-      <EnableCOMDATFolding>true</EnableCOMDATFolding>
-      <OptimizeReferences>true</OptimizeReferences>
-      <GenerateDebugInformation>true</GenerateDebugInformation>
-    </Link>
-    <Lib />
-  </ItemDefinitionGroup>
-  <ItemGroup>
-    <ClCompile Include="pch.cpp">
-      <PrecompiledHeader Condition="'$(Configuration)|$(Platform)'=='Debug|Win32'">Create</PrecompiledHeader>
-      <PrecompiledHeaderFile Condition="'$(Configuration)|$(Platform)'=='Debug|Win32'">pch.h</PrecompiledHeaderFile>
-      <PrecompiledHeader Condition="'$(Configuration)|$(Platform)'=='Release|Win32'">Create</PrecompiledHeader>
-      <PrecompiledHeaderFile Condition="'$(Configuration)|$(Platform)'=='Release|Win32'">pch.h</PrecompiledHeaderFile>
-      <PrecompiledHeader Condition="'$(Configuration)|$(Platform)'=='Debug|x64'">Create</PrecompiledHeader>
-      <PrecompiledHeaderFile Condition="'$(Configuration)|$(Platform)'=='Debug|x64'">pch.h</PrecompiledHeaderFile>
-      <PrecompiledHeader Condition="'$(Configuration)|$(Platform)'=='Release|x64'">Create</PrecompiledHeader>
-      <PrecompiledHeaderFile Condition="'$(Configuration)|$(Platform)'=='Release|x64'">pch.h</PrecompiledHeaderFile>
-    </ClCompile>
-    <ClCompile Include="src\conductor.cpp" />
-    <ClCompile Include="src\custom_video_capturer.cpp" />
-    <ClCompile Include="src\defaults.cpp" />
-    <ClCompile Include="src\default_data_channel_observer.cpp" />
-    <ClCompile Include="src\default_main_window.cpp" />
-    <ClCompile Include="src\video_helper.cpp" />
-  </ItemGroup>
-  <ItemGroup>
-    <ClInclude Include="inc\conductor.h" />
-    <ClInclude Include="inc\custom_video_capturer.h" />
-    <ClInclude Include="inc\defaults.h" />
-    <ClInclude Include="inc\default_data_channel_observer.h" />
-    <ClInclude Include="inc\default_main_window.h" />
-    <ClInclude Include="inc\plugindefs.h" />
-    <ClInclude Include="inc\flagdefs.h" />
-    <ClInclude Include="inc\macros.h" />
-    <ClInclude Include="inc\main_window.h" />
-    <ClInclude Include="inc\pch.h" />
-    <ClInclude Include="inc\video_helper.h" />
-    <ClInclude Include="pch.h" />
-  </ItemGroup>
-  <ItemGroup>
-    <None Include="exports.props" />
-    <None Include="nvEncConfig.json">
-      <CopyToOutputDirectory>Always</CopyToOutputDirectory>
-    </None>
-    <None Include="webrtcConfig.json">
-      <CopyToOutputDirectory>Always</CopyToOutputDirectory>
-    </None>
-    <None Include="webrtcConfigStunTemplate.json" />
-  </ItemGroup>
-  <Import Project="$(MSBuildThisFileDirectory)..\..\Libraries\SignalingClient\exports.props" />
-  <Import Project="$(VCTargetsPath)\Microsoft.Cpp.targets" />
-  <ImportGroup Label="ExtensionTargets">
-  </ImportGroup>
->>>>>>> d96b4963
+<?xml version="1.0" encoding="utf-8"?>
+<Project DefaultTargets="Build" ToolsVersion="14.0" xmlns="http://schemas.microsoft.com/developer/msbuild/2003">
+  <ItemGroup Label="ProjectConfigurations">
+    <ProjectConfiguration Include="Debug|Win32">
+      <Configuration>Debug</Configuration>
+      <Platform>Win32</Platform>
+    </ProjectConfiguration>
+    <ProjectConfiguration Include="Release|Win32">
+      <Configuration>Release</Configuration>
+      <Platform>Win32</Platform>
+    </ProjectConfiguration>
+    <ProjectConfiguration Include="Debug|x64">
+      <Configuration>Debug</Configuration>
+      <Platform>x64</Platform>
+    </ProjectConfiguration>
+    <ProjectConfiguration Include="Release|x64">
+      <Configuration>Release</Configuration>
+      <Platform>x64</Platform>
+    </ProjectConfiguration>
+  </ItemGroup>
+  <PropertyGroup Label="Globals">
+    <ProjectGuid>{6BC9C817-FD14-4540-A9C0-63CF16F770A6}</ProjectGuid>
+    <Keyword>Win32Proj</Keyword>
+    <RootNamespace>StreamingNativeServerPlugin</RootNamespace>
+    <WindowsTargetPlatformVersion>10.0.14393.0</WindowsTargetPlatformVersion>
+  </PropertyGroup>
+  <Import Project="$(VCTargetsPath)\Microsoft.Cpp.Default.props" />
+  <PropertyGroup Condition="'$(Configuration)|$(Platform)'=='Debug|Win32'" Label="Configuration">
+    <ConfigurationType>StaticLibrary</ConfigurationType>
+    <UseDebugLibraries>true</UseDebugLibraries>
+    <PlatformToolset>v140</PlatformToolset>
+    <CharacterSet>Unicode</CharacterSet>
+  </PropertyGroup>
+  <PropertyGroup Condition="'$(Configuration)|$(Platform)'=='Release|Win32'" Label="Configuration">
+    <ConfigurationType>StaticLibrary</ConfigurationType>
+    <UseDebugLibraries>false</UseDebugLibraries>
+    <PlatformToolset>v140</PlatformToolset>
+    <WholeProgramOptimization>true</WholeProgramOptimization>
+    <CharacterSet>Unicode</CharacterSet>
+  </PropertyGroup>
+  <PropertyGroup Condition="'$(Configuration)|$(Platform)'=='Debug|x64'" Label="Configuration">
+    <ConfigurationType>StaticLibrary</ConfigurationType>
+    <UseDebugLibraries>true</UseDebugLibraries>
+    <PlatformToolset>v140</PlatformToolset>
+    <CharacterSet>Unicode</CharacterSet>
+  </PropertyGroup>
+  <PropertyGroup Condition="'$(Configuration)|$(Platform)'=='Release|x64'" Label="Configuration">
+    <ConfigurationType>StaticLibrary</ConfigurationType>
+    <UseDebugLibraries>false</UseDebugLibraries>
+    <PlatformToolset>v140</PlatformToolset>
+    <WholeProgramOptimization>true</WholeProgramOptimization>
+    <CharacterSet>Unicode</CharacterSet>
+  </PropertyGroup>
+  <Import Project="$(VCTargetsPath)\Microsoft.Cpp.props" />
+  <ImportGroup Label="ExtensionSettings">
+  </ImportGroup>
+  <ImportGroup Label="Shared">
+  </ImportGroup>
+  <ImportGroup Label="PropertySheets" Condition="'$(Configuration)|$(Platform)'=='Debug|Win32'">
+    <Import Project="$(UserRootDir)\Microsoft.Cpp.$(Platform).user.props" Condition="exists('$(UserRootDir)\Microsoft.Cpp.$(Platform).user.props')" Label="LocalAppDataPlatform" />
+  </ImportGroup>
+  <ImportGroup Label="PropertySheets" Condition="'$(Configuration)|$(Platform)'=='Release|Win32'">
+    <Import Project="$(UserRootDir)\Microsoft.Cpp.$(Platform).user.props" Condition="exists('$(UserRootDir)\Microsoft.Cpp.$(Platform).user.props')" Label="LocalAppDataPlatform" />
+  </ImportGroup>
+  <ImportGroup Label="PropertySheets" Condition="'$(Configuration)|$(Platform)'=='Debug|x64'">
+    <Import Project="$(UserRootDir)\Microsoft.Cpp.$(Platform).user.props" Condition="exists('$(UserRootDir)\Microsoft.Cpp.$(Platform).user.props')" Label="LocalAppDataPlatform" />
+  </ImportGroup>
+  <ImportGroup Label="PropertySheets" Condition="'$(Configuration)|$(Platform)'=='Release|x64'">
+    <Import Project="$(UserRootDir)\Microsoft.Cpp.$(Platform).user.props" Condition="exists('$(UserRootDir)\Microsoft.Cpp.$(Platform).user.props')" Label="LocalAppDataPlatform" />
+  </ImportGroup>
+  <PropertyGroup>
+    <OutDir>$(SolutionDir)Build\$(PlatformShortName)\$(Configuration)\StreamingNativeServerPlugin\</OutDir>
+    <IntDir>$(ProjectDir)Intermediate\$(PlatformShortName)\$(Configuration)\StreamingNativeServerPlugin\</IntDir>
+  </PropertyGroup>
+  <PropertyGroup Condition="'$(Configuration)|$(Platform)'=='Debug|Win32'">
+    <LinkIncremental>true</LinkIncremental>
+  </PropertyGroup>
+  <PropertyGroup Condition="'$(Configuration)|$(Platform)'=='Debug|x64'">
+    <LinkIncremental>true</LinkIncremental>
+  </PropertyGroup>
+  <PropertyGroup Condition="'$(Configuration)|$(Platform)'=='Release|Win32'">
+    <LinkIncremental>false</LinkIncremental>
+  </PropertyGroup>
+  <PropertyGroup Condition="'$(Configuration)|$(Platform)'=='Release|x64'">
+    <LinkIncremental>false</LinkIncremental>
+  </PropertyGroup>
+  <ItemDefinitionGroup Condition="'$(Configuration)|$(Platform)'=='Debug|Win32'">
+    <ClCompile>
+      <PrecompiledHeader>Use</PrecompiledHeader>
+      <WarningLevel>Level3</WarningLevel>
+      <Optimization>Disabled</Optimization>
+      <PreprocessorDefinitions>_WINDOWS;_CRT_SECURE_NO_WARNINGS;NOMINMAX;WEBRTC_WIN;TOOLKIT3DLIBRARY_EXPORTS;_DEBUG;WIN32;%(PreprocessorDefinitions);</PreprocessorDefinitions>
+      <SDLCheck>true</SDLCheck>
+      <AdditionalIncludeDirectories>inc;$(ProjectDir)..\..\Libraries\WebRTC\headers;%(AdditionalIncludeDirectories)</AdditionalIncludeDirectories>
+      <PrecompiledHeaderFile>pch.h</PrecompiledHeaderFile>
+      <RuntimeLibrary>MultiThreadedDebugDLL</RuntimeLibrary>
+      <UndefinePreprocessorDefinitions>
+      </UndefinePreprocessorDefinitions>
+      <DebugInformationFormat>ProgramDatabase</DebugInformationFormat>
+    </ClCompile>
+    <Link>
+      <SubSystem>Windows</SubSystem>
+      <GenerateDebugInformation>true</GenerateDebugInformation>
+    </Link>
+    <Lib />
+    <Lib />
+  </ItemDefinitionGroup>
+  <ItemDefinitionGroup Condition="'$(Configuration)|$(Platform)'=='Debug|x64'">
+    <ClCompile>
+      <PrecompiledHeader>Use</PrecompiledHeader>
+      <WarningLevel>Level3</WarningLevel>
+      <Optimization>Disabled</Optimization>
+      <PreprocessorDefinitions>_WINDOWS;_CRT_SECURE_NO_WARNINGS;NOMINMAX;WEBRTC_WIN;TOOLKIT3DLIBRARY_EXPORTS;_DEBUG;%(PreprocessorDefinitions);</PreprocessorDefinitions>
+      <SDLCheck>true</SDLCheck>
+      <AdditionalIncludeDirectories>inc;$(ProjectDir)..\..\Libraries\WebRTC\headers;%(AdditionalIncludeDirectories)</AdditionalIncludeDirectories>
+      <PrecompiledHeaderFile>pch.h</PrecompiledHeaderFile>
+      <UndefinePreprocessorDefinitions>
+      </UndefinePreprocessorDefinitions>
+      <RuntimeLibrary>MultiThreadedDebugDLL</RuntimeLibrary>
+      <DebugInformationFormat>ProgramDatabase</DebugInformationFormat>
+    </ClCompile>
+    <Link>
+      <SubSystem>Windows</SubSystem>
+      <GenerateDebugInformation>true</GenerateDebugInformation>
+    </Link>
+    <Lib />
+  </ItemDefinitionGroup>
+  <ItemDefinitionGroup Condition="'$(Configuration)|$(Platform)'=='Release|Win32'">
+    <ClCompile>
+      <WarningLevel>Level3</WarningLevel>
+      <PrecompiledHeader>Use</PrecompiledHeader>
+      <Optimization>MaxSpeed</Optimization>
+      <FunctionLevelLinking>true</FunctionLevelLinking>
+      <IntrinsicFunctions>true</IntrinsicFunctions>
+      <PreprocessorDefinitions>_WINDOWS;_CRT_SECURE_NO_WARNINGS;NOMINMAX;WEBRTC_WIN;TOOLKIT3DLIBRARY_EXPORTS;_USRDLL;NDEBUG;WIN32;%(PreprocessorDefinitions);</PreprocessorDefinitions>
+      <SDLCheck>true</SDLCheck>
+      <AdditionalIncludeDirectories>inc;$(ProjectDir)..\..\Libraries\WebRTC\headers;%(AdditionalIncludeDirectories)</AdditionalIncludeDirectories>
+      <PrecompiledHeaderFile>pch.h</PrecompiledHeaderFile>
+      <RuntimeLibrary>MultiThreaded</RuntimeLibrary>
+      <UndefinePreprocessorDefinitions>
+      </UndefinePreprocessorDefinitions>
+    </ClCompile>
+    <Link>
+      <SubSystem>Windows</SubSystem>
+      <EnableCOMDATFolding>true</EnableCOMDATFolding>
+      <OptimizeReferences>true</OptimizeReferences>
+      <GenerateDebugInformation>true</GenerateDebugInformation>
+    </Link>
+    <Lib />
+  </ItemDefinitionGroup>
+  <ItemDefinitionGroup Condition="'$(Configuration)|$(Platform)'=='Release|x64'">
+    <ClCompile>
+      <WarningLevel>Level3</WarningLevel>
+      <PrecompiledHeader>Use</PrecompiledHeader>
+      <Optimization>MaxSpeed</Optimization>
+      <FunctionLevelLinking>true</FunctionLevelLinking>
+      <IntrinsicFunctions>true</IntrinsicFunctions>
+      <PreprocessorDefinitions>_WINDOWS;_CRT_SECURE_NO_WARNINGS;NOMINMAX;WEBRTC_WIN;TOOLKIT3DLIBRARY_EXPORTS;_USRDLL;NDEBUG;%(PreprocessorDefinitions);</PreprocessorDefinitions>
+      <SDLCheck>true</SDLCheck>
+      <AdditionalIncludeDirectories>inc;$(ProjectDir)..\..\Libraries\WebRTC\headers;%(AdditionalIncludeDirectories)</AdditionalIncludeDirectories>
+      <PrecompiledHeaderFile>pch.h</PrecompiledHeaderFile>
+      <UndefinePreprocessorDefinitions>
+      </UndefinePreprocessorDefinitions>
+      <RuntimeLibrary>MultiThreaded</RuntimeLibrary>
+    </ClCompile>
+    <Link>
+      <SubSystem>Windows</SubSystem>
+      <EnableCOMDATFolding>true</EnableCOMDATFolding>
+      <OptimizeReferences>true</OptimizeReferences>
+      <GenerateDebugInformation>true</GenerateDebugInformation>
+    </Link>
+    <Lib />
+  </ItemDefinitionGroup>
+  <ItemGroup>
+    <ClCompile Include="pch.cpp">
+      <PrecompiledHeader Condition="'$(Configuration)|$(Platform)'=='Debug|Win32'">Create</PrecompiledHeader>
+      <PrecompiledHeaderFile Condition="'$(Configuration)|$(Platform)'=='Debug|Win32'">pch.h</PrecompiledHeaderFile>
+      <PrecompiledHeader Condition="'$(Configuration)|$(Platform)'=='Release|Win32'">Create</PrecompiledHeader>
+      <PrecompiledHeaderFile Condition="'$(Configuration)|$(Platform)'=='Release|Win32'">pch.h</PrecompiledHeaderFile>
+      <PrecompiledHeader Condition="'$(Configuration)|$(Platform)'=='Debug|x64'">Create</PrecompiledHeader>
+      <PrecompiledHeaderFile Condition="'$(Configuration)|$(Platform)'=='Debug|x64'">pch.h</PrecompiledHeaderFile>
+      <PrecompiledHeader Condition="'$(Configuration)|$(Platform)'=='Release|x64'">Create</PrecompiledHeader>
+      <PrecompiledHeaderFile Condition="'$(Configuration)|$(Platform)'=='Release|x64'">pch.h</PrecompiledHeaderFile>
+    </ClCompile>
+    <ClCompile Include="src\server_authentication_provider.cpp" />
+    <ClCompile Include="src\conductor.cpp" />
+    <ClCompile Include="src\custom_video_capturer.cpp" />
+    <ClCompile Include="src\defaults.cpp" />
+    <ClCompile Include="src\default_data_channel_observer.cpp" />
+    <ClCompile Include="src\default_main_window.cpp" />
+    <ClCompile Include="src\video_helper.cpp" />
+  </ItemGroup>
+  <ItemGroup>
+    <ClInclude Include="inc\server_authentication_provider.h" />
+    <ClInclude Include="inc\conductor.h" />
+    <ClInclude Include="inc\custom_video_capturer.h" />
+    <ClInclude Include="inc\defaults.h" />
+    <ClInclude Include="inc\default_data_channel_observer.h" />
+    <ClInclude Include="inc\default_main_window.h" />
+    <ClInclude Include="inc\plugindefs.h" />
+    <ClInclude Include="inc\flagdefs.h" />
+    <ClInclude Include="inc\macros.h" />
+    <ClInclude Include="inc\main_window.h" />
+    <ClInclude Include="inc\pch.h" />
+    <ClInclude Include="inc\video_helper.h" />
+    <ClInclude Include="pch.h" />
+  </ItemGroup>
+  <ItemGroup>
+    <None Include="exports.props" />
+    <None Include="nvEncConfig.json">
+      <CopyToOutputDirectory>Always</CopyToOutputDirectory>
+    </None>
+    <None Include="webrtcConfig.json">
+      <CopyToOutputDirectory>Always</CopyToOutputDirectory>
+    </None>
+    <None Include="webrtcConfigStunTemplate.json" />
+  </ItemGroup>
+  <Import Project="$(MSBuildThisFileDirectory)..\..\Libraries\SignalingClient\exports.props" />
+  <Import Project="$(VCTargetsPath)\Microsoft.Cpp.targets" />
+  <ImportGroup Label="ExtensionTargets">
+  </ImportGroup>
 </Project>