--- conflicted
+++ resolved
@@ -1,122 +1,3 @@
-<<<<<<< HEAD
-﻿<?xml version="1.0" encoding="utf-8"?>
-<Project DefaultTargets="Build" ToolsVersion="14.0" xmlns="http://schemas.microsoft.com/developer/msbuild/2003">
-  <ItemGroup Label="ProjectConfigurations">
-    <ProjectConfiguration Include="Debug|Win32">
-      <Configuration>Debug</Configuration>
-      <Platform>Win32</Platform>
-    </ProjectConfiguration>
-    <ProjectConfiguration Include="Release|Win32">
-      <Configuration>Release</Configuration>
-      <Platform>Win32</Platform>
-    </ProjectConfiguration>
-    <ProjectConfiguration Include="Debug|x64">
-      <Configuration>Debug</Configuration>
-      <Platform>x64</Platform>
-    </ProjectConfiguration>
-    <ProjectConfiguration Include="Release|x64">
-      <Configuration>Release</Configuration>
-      <Platform>x64</Platform>
-    </ProjectConfiguration>
-  </ItemGroup>
-  <PropertyGroup Label="Globals">
-    <ProjectGuid>{88348D78-A949-4FF8-8A0A-2934744D89D2}</ProjectGuid>
-    <RootNamespace>SignalingClient</RootNamespace>
-    <WindowsTargetPlatformVersion>10.0.14393.0</WindowsTargetPlatformVersion>
-  </PropertyGroup>
-  <Import Project="$(VCTargetsPath)\Microsoft.Cpp.Default.props" />
-  <PropertyGroup Label="Configuration">
-    <ConfigurationType>StaticLibrary</ConfigurationType>
-    <UseDebugLibraries>true</UseDebugLibraries>
-    <PlatformToolset>v140</PlatformToolset>
-    <CharacterSet>MultiByte</CharacterSet>
-  </PropertyGroup>
-  <Import Project="$(VCTargetsPath)\Microsoft.Cpp.props" />
-  <ImportGroup Label="ExtensionSettings">
-  </ImportGroup>
-  <ImportGroup Label="Shared">
-  </ImportGroup>
-  <ImportGroup Label="PropertySheets" Condition="'$(Configuration)|$(Platform)'=='Release|x64'">
-    <Import Project="$(UserRootDir)\Microsoft.Cpp.$(Platform).user.props" Condition="exists('$(UserRootDir)\Microsoft.Cpp.$(Platform).user.props')" Label="LocalAppDataPlatform" />
-  </ImportGroup>
-  <PropertyGroup>
-    <OutDir>$(SolutionDir)Build\$(PlatformShortName)\$(Configuration)\Libraries\</OutDir>
-    <IntDir>$(ProjectDir)Intermediate\$(PlatformShortName)\$(Configuration)\Libraries\</IntDir>
-    <LibraryPath>$(ProjectDir)..\..\Libraries\WebRTC\$(Platform)\$(Configuration)\lib;$(ProjectDir)..\..\Libraries\DirectXTK\$(Platform)\$(Configuration);$(LibraryPath)</LibraryPath>
-  </PropertyGroup>
-  <ItemDefinitionGroup>
-    <ClCompile>
-      <AdditionalIncludeDirectories>$(ProjectDir);inc;$(ProjectDir)..\..\Libraries\WebRTC\headers;%(AdditionalIncludeDirectories)</AdditionalIncludeDirectories>
-      <PreprocessorDefinitions>_CRT_SECURE_NO_WARNINGS;WIN32;_WINDOWS;NOMINMAX;WEBRTC_WIN;%(PreprocessorDefinitions)</PreprocessorDefinitions>
-    </ClCompile>
-    <Link>
-      <AdditionalLibraryDirectories>%(AdditionalLibraryDirectories)</AdditionalLibraryDirectories>
-    </Link>
-  </ItemDefinitionGroup>
-  <ItemDefinitionGroup Condition="'$(Configuration)|$(Platform)'=='Debug|Win32'">
-    <ClCompile>
-      <WarningLevel>Level3</WarningLevel>
-      <Optimization>Disabled</Optimization>
-      <SDLCheck>true</SDLCheck>
-    </ClCompile>
-  </ItemDefinitionGroup>
-  <ItemDefinitionGroup Condition="'$(Configuration)|$(Platform)'=='Debug|x64'">
-    <ClCompile>
-      <WarningLevel>Level3</WarningLevel>
-      <Optimization>Disabled</Optimization>
-      <SDLCheck>true</SDLCheck>
-    </ClCompile>
-  </ItemDefinitionGroup>
-  <ItemDefinitionGroup Condition="'$(Configuration)|$(Platform)'=='Release|Win32'">
-    <ClCompile>
-      <WarningLevel>Level3</WarningLevel>
-      <Optimization>MaxSpeed</Optimization>
-      <FunctionLevelLinking>true</FunctionLevelLinking>
-      <IntrinsicFunctions>true</IntrinsicFunctions>
-      <SDLCheck>true</SDLCheck>
-      <BasicRuntimeChecks>Default</BasicRuntimeChecks>
-      <RuntimeLibrary>MultiThreaded</RuntimeLibrary>
-      <MinimalRebuild>false</MinimalRebuild>
-      <DebugInformationFormat>ProgramDatabase</DebugInformationFormat>
-    </ClCompile>
-    <Link>
-      <EnableCOMDATFolding>true</EnableCOMDATFolding>
-      <OptimizeReferences>true</OptimizeReferences>
-    </Link>
-  </ItemDefinitionGroup>
-  <ItemDefinitionGroup Condition="'$(Configuration)|$(Platform)'=='Release|x64'">
-    <ClCompile>
-      <WarningLevel>Level3</WarningLevel>
-      <Optimization>MaxSpeed</Optimization>
-      <FunctionLevelLinking>true</FunctionLevelLinking>
-      <IntrinsicFunctions>true</IntrinsicFunctions>
-      <SDLCheck>true</SDLCheck>
-      <RuntimeLibrary>MultiThreaded</RuntimeLibrary>
-      <MinimalRebuild>false</MinimalRebuild>
-      <BasicRuntimeChecks>Default</BasicRuntimeChecks>
-      <DebugInformationFormat>ProgramDatabase</DebugInformationFormat>
-    </ClCompile>
-    <Link>
-      <EnableCOMDATFolding>true</EnableCOMDATFolding>
-      <OptimizeReferences>true</OptimizeReferences>
-    </Link>
-  </ItemDefinitionGroup>
-  <ItemGroup>
-    <ClInclude Include="inc\ssl_capable_socket.h" />
-    <ClInclude Include="inc\peer_connection_client.h" />
-    <ClInclude Include="inc\turn_credential_provider.h" />
-  </ItemGroup>
-  <ItemGroup>
-    <ClCompile Include="src\ssl_capable_socket.cpp" />
-    <ClCompile Include="src\peer_connection_client.cpp" />
-    <ClCompile Include="src\turn_credential_provider.cpp" />
-  </ItemGroup>
-  <ItemGroup>
-    <None Include="exports.props" />
-    <None Include="packages.config" />
-  </ItemGroup>
-  <Import Project="$(VCTargetsPath)\Microsoft.Cpp.targets" />
-=======
 ﻿<?xml version="1.0" encoding="utf-8"?>
 <Project DefaultTargets="Build" ToolsVersion="14.0" xmlns="http://schemas.microsoft.com/developer/msbuild/2003">
   <ItemGroup Label="ProjectConfigurations">
@@ -223,15 +104,16 @@
     <ClInclude Include="inc\authentication_provider.h" />
     <ClInclude Include="inc\ssl_capable_socket.h" />
     <ClInclude Include="inc\peer_connection_client.h" />
+    <ClInclude Include="inc\turn_credential_provider.h" />
   </ItemGroup>
   <ItemGroup>
     <ClCompile Include="src\ssl_capable_socket.cpp" />
     <ClCompile Include="src\peer_connection_client.cpp" />
+    <ClCompile Include="src\turn_credential_provider.cpp" />
   </ItemGroup>
   <ItemGroup>
     <None Include="exports.props" />
     <None Include="packages.config" />
   </ItemGroup>
   <Import Project="$(VCTargetsPath)\Microsoft.Cpp.targets" />
->>>>>>> d3d73802
 </Project>