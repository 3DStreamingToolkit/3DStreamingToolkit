﻿using System;
using System.Collections;
using System.Collections.Generic;
using System.Collections.Concurrent;
using System.Linq;
using System.Runtime.InteropServices;
using UnityEngine;
using UnityEngine.UI;

#if !UNITY_EDITOR
using Org.WebRtc;
using WebRtcWrapper;
using PeerConnectionClient.Signalling;
using Windows.Media.Playback;
using Windows.Media.Core;
#endif

public class ControlScript : MonoBehaviour
{
    private const int textureWidth = 2560;
    private const int textureHeight = 720;
    public Text StatusText;
    public Text MessageText;
    public InputField ServerInputTextField;
    public InputField HeartbeatInputTextField;
    public InputField PeerInputTextField;
    public InputField MessageInputField;
    public Transform VirtualCamera;
    public uint FrameRate = 30;

    public RawImage LeftCanvas;
    public RawImage RightCanvas;

    public Camera LeftCamera;
    public Camera RightCamera;
    
#if !UNITY_EDITOR
    private Matrix4x4 leftViewProjection;
    private Matrix4x4 rightViewProjection;
    private string cameraTransformMsg;
    private WebRtcControl _webRtcControl;
    private static readonly ConcurrentQueue<Action> _executionQueue = new ConcurrentQueue<Action>();

    private float startTime = 0;
    private float endTime = 0;
    private bool enabledStereo = false;
#else
    private static readonly Queue<Action> _executionQueue = new Queue<Action>();
#endif

    #region Graphics Low-Level Plugin DLL Setup
#if !UNITY_EDITOR
    private MediaVideoTrack _peerVideoTrack;
#endif
    #endregion

    void Awake()
    {
        // Azure Host Details
<<<<<<< HEAD
        // ServerInputTextField.text = "signalingserver.centralus.cloudapp.azure.com:3000";
        
=======
        ServerInputTextField.text = "signalingserver.centralus.cloudapp.azure.com:3000";

        // Heartbeat interval in ms (-1 will disable) 
        HeartbeatInputTextField.text = "5000";

>>>>>>> cafd8482
        // Local Dev Setup - Define Host Workstation IP Address
        ServerInputTextField.text = "10.0.0.88:8888";
    }

#if UNITY_EDITOR
    void Start()
#else
    IEnumerator Start()
#endif
    {
#if !UNITY_EDITOR
        _webRtcControl = new WebRtcControl();
        _webRtcControl.OnInitialized += WebRtcControlOnInitialized;
        _webRtcControl.OnPeerMessageDataReceived += WebRtcControlOnPeerMessageDataReceived;
        _webRtcControl.OnStatusMessageUpdate += WebRtcControlOnStatusMessageUpdate;

        Conductor.Instance.OnAddRemoteStream += Conductor_OnAddRemoteStream;
        _webRtcControl.Initialize();

        yield return StartCoroutine("CallPluginAtEndOfFrames");
#endif
    }

#if !UNITY_EDITOR
    private void Conductor_OnAddRemoteStream(MediaStreamEvent evt)
    {
        System.Diagnostics.Debug.WriteLine("Conductor_OnAddRemoteStream()");
        _peerVideoTrack = evt.Stream.GetVideoTracks().FirstOrDefault();
        if (_peerVideoTrack != null)
        {
            System.Diagnostics.Debug.WriteLine(
                "Conductor_OnAddRemoteStream() - GetVideoTracks: {0}",
                evt.Stream.GetVideoTracks().Count);


            // Wait one second after connection to set the stereo mode for the server.
            EnqueueAction(() => { endTime = (startTime = Time.time) + 1.0f; });
        }
        else
        {
            System.Diagnostics.Debug.WriteLine("Conductor_OnAddRemoteStream() - peerVideoTrack NULL");
        }
        _webRtcControl.IsReadyToDisconnect = true;
    }
#endif

    private void WebRtcControlOnInitialized()
    {
        EnqueueAction(OnInitialized);

        ConnectToServer();
    }

    private void OnInitialized()
    {
#if !UNITY_EDITOR
        _webRtcControl.SelectedVideoCodec = _webRtcControl.VideoCodecs.FirstOrDefault(x => x.Name.Contains("H264"));
#endif
        StatusText.text += "WebRTC Initialized\n";
    }

    private void WebRtcControlOnPeerMessageDataReceived(int peerId, string message)
    {
        EnqueueAction(() => UpdateMessageText(string.Format("{0}-{1}", peerId, message)));
    }
    
    private void WebRtcControlOnStatusMessageUpdate(string msg)
    {
        EnqueueAction(() => UpdateStatusText(string.Format("{0}\n", msg)));
    }

    private void UpdateMessageText(string msg)
    {
        MessageText.text += msg;
    }

    private void UpdateStatusText(string msg)
    {
        StatusText.text += msg;
    }

    public void ConnectToServer()
    {
#if !UNITY_EDITOR
        var signalhost = ServerInputTextField.text.Split(':');
        var host = string.Empty;
        var port = string.Empty;
        if (signalhost.Length > 1)
        {
            host = signalhost[0];
            port = signalhost[1];
        }
        else
        {
            host = signalhost[0];
            port = "8888";
        }

<<<<<<< HEAD
        _webRtcControl.ConnectToServer(host, port, PeerInputTextField.text);
=======
        int heartbeatMs;
        if (!int.TryParse(HeartbeatInputTextField.text, out heartbeatMs))
        {
            heartbeatMs = -1;
        }
        
#if !UNITY_EDITOR
        _webRtcControl.ConnectToServer(host, port, PeerInputTextField.text, heartbeatMs);
>>>>>>> cafd8482
#endif
    }

    public void DisconnectFromServer()
    {
#if !UNITY_EDITOR
        _webRtcControl.DisconnectFromServer();
#endif
    }

    public void ConnectToPeer()
    {    
#if !UNITY_EDITOR
        if (_webRtcControl.Peers.Count > 0)
        {
            _webRtcControl.SelectedPeer = _webRtcControl.Peers[0];
            _webRtcControl.ConnectToPeer();
        }
#endif
    }

    public void DisconnectFromPeer()
    {
#if !UNITY_EDITOR
        _webRtcControl.DisconnectFromPeer();
#endif
    }

    public void SendMessageToPeer()
    {
#if !UNITY_EDITOR
        _webRtcControl.SendPeerMessageData(MessageInputField.text);
#endif
    }

    public void ClearStatusText()
    {
        StatusText.text = string.Empty;
    }

    public void ClearMessageText()
    {
        MessageText.text = string.Empty;
    }

    public void EnqueueAction(Action action)
    {
        lock (_executionQueue)
        {
            _executionQueue.Enqueue(action);
        }
    }

    private void OnEnable()
    {
        Plugin.CreateMediaPlayback();
        GetPlaybackTextureFromPlugin();
    }

    private void OnDisable()
    {
        Plugin.ReleaseMediaPlayback();
    }

    void Update()
    {
#if !UNITY_EDITOR
        leftViewProjection = LeftCamera.cullingMatrix;
        rightViewProjection = RightCamera.cullingMatrix;

        // Builds the camera transform message.
        var leftCameraTransform = "";
        var rightCameraTransform = "";
        for (int i = 0; i < 4; i++)
        {
            for (int j = 0; j < 4; j++)
            {
                leftCameraTransform += leftViewProjection[i, j] + ",";
                rightCameraTransform += rightViewProjection[i, j];
                if (i != 3 || j != 3)
                {
                    rightCameraTransform += ",";
                }
            }
        }

        var cameraTransformBody = leftCameraTransform + rightCameraTransform;
        cameraTransformMsg =
           "{" +
           "  \"type\":\"camera-transform-stereo\"," +
           "  \"body\":\"" + cameraTransformBody + "\"" +
           "}";


        if (endTime != 0 && Time.time > endTime && enabledStereo)
        {
            // Send the left and right eye transform
            _webRtcControl.SendPeerDataChannelMessage(cameraTransformMsg);
        }

        if (endTime != 0 && Time.time > endTime && !enabledStereo)
        {
            enabledStereo = true;
            // Enables the stereo output mode.
            var msg = "{" +
            "  \"type\":\"stereo-rendering\"," +
            "  \"body\":\"1\"" +
            "}";
           _webRtcControl.SendPeerDataChannelMessage(msg);
            
            // Send the left and right eye transform
            _webRtcControl.SendPeerDataChannelMessage(cameraTransformMsg);

            // Start sending camera updates after 1 second worth of frames.
            EnqueueAction(() => { endTime = (startTime = Time.time) + 1.0f; });
            
            // Start the stream when the server is in stero mode to avoid corrupt frames at startup.
            var source = Media.CreateMedia().CreateMediaStreamSource(_peerVideoTrack, FrameRate, "media");
            Plugin.LoadMediaStreamSource((MediaStreamSource)source);
            Plugin.Play();
        }

        lock (_executionQueue)
        {
            while (!_executionQueue.IsEmpty)
            {
                Action qa;
                if (_executionQueue.TryDequeue(out qa))
                {
                    if (qa != null)
                        qa.Invoke();
                }
            }
        }
#endif
    }

    private void GetPlaybackTextureFromPlugin()
    {
        IntPtr nativeTex = IntPtr.Zero;
        Plugin.GetPrimaryTexture(textureWidth, textureHeight, out nativeTex);
        var primaryPlaybackTexture = Texture2D.CreateExternalTexture(textureWidth, textureHeight, TextureFormat.BGRA32, false, false, nativeTex);

        LeftCanvas.texture = primaryPlaybackTexture;
        RightCanvas.texture = primaryPlaybackTexture;
    }

    private IEnumerator CallPluginAtEndOfFrames()
    {
        while (true)
        {
            // Wait until all frame rendering is done
            yield return new WaitForEndOfFrame();

            // Set time for the plugin
            Plugin.SetTimeFromUnity(Time.timeSinceLevelLoad);

            // Issue a plugin event with arbitrary integer identifier.
            // The plugin can distinguish between different
            // things it needs to do based on this ID.
            // For our simple plugin, it does not matter which ID we pass here.
            GL.IssuePluginEvent(Plugin.GetRenderEventFunc(), 1);
        }
    }

    private static class Plugin
    {
        [DllImport("MediaEngineUWP", CallingConvention = CallingConvention.StdCall, EntryPoint = "CreateMediaPlayback")]
        internal static extern void CreateMediaPlayback();

        [DllImport("MediaEngineUWP", CallingConvention = CallingConvention.StdCall, EntryPoint = "ReleaseMediaPlayback")]
        internal static extern void ReleaseMediaPlayback();

        [DllImport("MediaEngineUWP", CallingConvention = CallingConvention.StdCall, EntryPoint = "GetPrimaryTexture")]
        internal static extern void GetPrimaryTexture(UInt32 width, UInt32 height, out System.IntPtr playbackTexture);

        [DllImport("MediaEngineUWP", CallingConvention = CallingConvention.StdCall, EntryPoint = "LoadContent")]
        internal static extern void LoadContent([MarshalAs(UnmanagedType.BStr)] string sourceURL);
#if !UNITY_EDITOR

        [DllImport("MediaEngineUWP", CallingConvention = CallingConvention.StdCall, EntryPoint = "LoadMediaSource")]
        internal static extern void LoadMediaSource(IMediaSource IMediaSourceHandler);

        [DllImport("MediaEngineUWP", CallingConvention = CallingConvention.StdCall, EntryPoint = "LoadMediaStreamSource")]
        internal static extern void LoadMediaStreamSource(MediaStreamSource IMediaSourceHandler);
#endif

        [DllImport("MediaEngineUWP", CallingConvention = CallingConvention.StdCall, EntryPoint = "LoadAdaptiveContent")]
        internal static extern void LoadAdaptiveContent([MarshalAs(UnmanagedType.BStr)] string manifestURL);

        [DllImport("MediaEngineUWP", CallingConvention = CallingConvention.StdCall, EntryPoint = "Play")]
        internal static extern void Play();

        [DllImport("MediaEngineUWP", CallingConvention = CallingConvention.StdCall, EntryPoint = "Pause")]
        internal static extern void Pause();

        [DllImport("MediaEngineUWP", CallingConvention = CallingConvention.StdCall, EntryPoint = "Stop")]
        internal static extern void Stop();

        // Unity plugin
        [DllImport("MediaEngineUWP", CallingConvention = CallingConvention.StdCall, EntryPoint = "SetTimeFromUnity")]
        internal static extern void SetTimeFromUnity(float t);

        [DllImport("MediaEngineUWP", CallingConvention = CallingConvention.StdCall, EntryPoint = "GetRenderEventFunc")]
        internal static extern IntPtr GetRenderEventFunc();
    }
}<|MERGE_RESOLUTION|>--- conflicted
+++ resolved
@@ -57,16 +57,11 @@
     void Awake()
     {
         // Azure Host Details
-<<<<<<< HEAD
-        // ServerInputTextField.text = "signalingserver.centralus.cloudapp.azure.com:3000";
-        
-=======
         ServerInputTextField.text = "signalingserver.centralus.cloudapp.azure.com:3000";
 
         // Heartbeat interval in ms (-1 will disable) 
         HeartbeatInputTextField.text = "5000";
-
->>>>>>> cafd8482
+        
         // Local Dev Setup - Define Host Workstation IP Address
         ServerInputTextField.text = "10.0.0.88:8888";
     }
@@ -164,19 +159,14 @@
             host = signalhost[0];
             port = "8888";
         }
-
-<<<<<<< HEAD
-        _webRtcControl.ConnectToServer(host, port, PeerInputTextField.text);
-=======
+        
         int heartbeatMs;
         if (!int.TryParse(HeartbeatInputTextField.text, out heartbeatMs))
         {
             heartbeatMs = -1;
         }
         
-#if !UNITY_EDITOR
         _webRtcControl.ConnectToServer(host, port, PeerInputTextField.text, heartbeatMs);
->>>>>>> cafd8482
 #endif
     }
 
